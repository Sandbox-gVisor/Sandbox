--- conflicted
+++ resolved
@@ -439,7 +439,11 @@
 	// PIDNamespace is the root PID namespace.
 	PIDNamespace *PIDNamespace
 
-<<<<<<< HEAD
+	// MaxFDLimit specifies the maximum file descriptor number that can be
+	// used by processes.  If it is zero, the limit will be set to
+	// unlimited.
+	MaxFDLimit int32
+
 	SyscallCallbacksInitConfigFD int
 
 	RuntimeSocketFD int
@@ -455,12 +459,6 @@
 
 		go handleConnection(kernel, conn)
 	}
-=======
-	// MaxFDLimit specifies the maximum file descriptor number that can be
-	// used by processes.  If it is zero, the limit will be set to
-	// unlimited.
-	MaxFDLimit int32
->>>>>>> 149350e5
 }
 
 // Init initialize the Kernel with no tasks.
