--- conflicted
+++ resolved
@@ -1,11 +1,8 @@
 package kernel
 
 import (
-<<<<<<< HEAD
 	"fmt"
-=======
 	"errors"
->>>>>>> f29c5ab7
 	"gvisor.dev/gvisor/pkg/hostarch"
 	"strings"
 )
@@ -43,7 +40,6 @@
 	}
 }
 
-<<<<<<< HEAD
 // SignalMaskProvider provides functions to return Task.signalMask
 // (signals which delivery is blocked)
 func SignalMaskProvider(t *Task) func() uint64 {
@@ -76,7 +72,9 @@
 			actionsDesc = append(actionsDesc, sigaction.String())
 		}
 		return fmt.Sprintf("[\n%v]", strings.Join(actionsDesc, ",\n"))
-=======
+  }
+}
+
 func GIDGetterProvider(t *Task) (func() uint32, error) {
 	if t == nil {
 		return nil, errors.New("task is nil")
@@ -134,6 +132,5 @@
 		buf := make([]byte, size)
 		_, err := ReadBytesHook(t, uintptr(argvStart), buf)
 		return buf, err
->>>>>>> f29c5ab7
 	}
 }