package kernel

import (
	"errors"
	"gvisor.dev/gvisor/pkg/hostarch"
)

func ReadBytesHook(t *Task, addr uintptr, dst []byte) (int, error) {
	return t.CopyInBytes(hostarch.Addr(addr), dst)
}

func WriteBytesHook(t *Task, addr uintptr, src []byte) (int, error) {
	return t.CopyOutBytes(hostarch.Addr(addr), src)
}

func ReadBytesProvider(t *Task) func(addr uintptr, dst []byte) (int, error) {
	return func(addr uintptr, dst []byte) (int, error) {
		return t.CopyInBytes(hostarch.Addr(addr), dst)
	}
}

func WriteBytesProvider(t *Task) func(addr uintptr, src []byte) (int, error) {
	return func(addr uintptr, src []byte) (int, error) {
		return t.CopyOutBytes(hostarch.Addr(addr), src)
	}
}

func ReadStringProvider(t *Task) func(addr uintptr, len int) (string, error) {
	return func(addr uintptr, length int) (string, error) {
		return t.CopyInString(hostarch.Addr(addr), length)
	}
}

func WriteStringProvider(t *Task) func(addr uintptr, str string) (int, error) {
	return func(addr uintptr, str string) (int, error) {
		bytes := []byte(str)
		return t.CopyOutBytes(hostarch.Addr(addr), bytes)
	}
}

<<<<<<< HEAD
func GIDGetterProvider(t *Task) (func() uint32, error) {
	if t == nil {
		return nil, errors.New("task is nil")
	}

	return func() uint32 {
		return t.KGID()
	}, nil
}

func UIDGetterProvider(t *Task) (func() uint32, error) {
	if t == nil {
		return nil, errors.New("task is nil")
	}

	return func() uint32 {
		return t.KUID()
	}, nil
}

func PIDGetterProvider(t *Task) (func() int32, error) {
	if t == nil {
		return nil, errors.New("task is nil")
	}

	return func() int32 {
		return int32(t.PIDNamespace().IDOfTask(t))
	}, nil
=======
func EnvvGetterProvider(t *Task) func() ([]byte, error) {
	return func() ([]byte, error) {
		mm := t.image.MemoryManager
		envvStart := mm.EnvvStart()
		envvEnd := mm.EnvvEnd()
		size := envvEnd - envvStart
		buf := make([]byte, size)
		_, err := ReadBytesHook(t, uintptr(envvStart), buf)
		return buf, err
	}
}

func MmapsGetterProvider(t *Task) func() string {
	return func() string {
		return t.image.MemoryManager.String()
	}
}

func ArgvGetterProvider(t *Task) func() ([]byte, error) {
	return func() ([]byte, error) {
		mm := t.image.MemoryManager
		argvStart := mm.ArgvStart()
		argvEnd := mm.ArgvEnd()
		size := argvEnd - argvStart
		buf := make([]byte, size)
		_, err := ReadBytesHook(t, uintptr(argvStart), buf)
		return buf, err
	}
>>>>>>> 5f54b52c
}<|MERGE_RESOLUTION|>--- conflicted
+++ resolved
@@ -38,7 +38,6 @@
 	}
 }
 
-<<<<<<< HEAD
 func GIDGetterProvider(t *Task) (func() uint32, error) {
 	if t == nil {
 		return nil, errors.New("task is nil")
@@ -67,7 +66,8 @@
 	return func() int32 {
 		return int32(t.PIDNamespace().IDOfTask(t))
 	}, nil
-=======
+}
+
 func EnvvGetterProvider(t *Task) func() ([]byte, error) {
 	return func() ([]byte, error) {
 		mm := t.image.MemoryManager
@@ -96,5 +96,4 @@
 		_, err := ReadBytesHook(t, uintptr(argvStart), buf)
 		return buf, err
 	}
->>>>>>> 5f54b52c
 }