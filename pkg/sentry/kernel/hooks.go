package kernel

import (
	"gvisor.dev/gvisor/pkg/hostarch"
)

func ReadBytesHook(t *Task, addr uintptr, dst []byte) (int, error) {
	return t.CopyInBytes(hostarch.Addr(addr), dst)
}

func WriteBytesHook(t *Task, addr uintptr, src []byte) (int, error) {
	return t.CopyOutBytes(hostarch.Addr(addr), src)
}

func ReadBytesProvider(t *Task) func(addr uintptr, dst []byte) (int, error) {
	return func(addr uintptr, dst []byte) (int, error) {
		return t.CopyInBytes(hostarch.Addr(addr), dst)
	}
}

func WriteBytesProvider(t *Task) func(addr uintptr, src []byte) (int, error) {
	return func(addr uintptr, src []byte) (int, error) {
		return t.CopyOutBytes(hostarch.Addr(addr), src)
	}
}

func ReadStringProvider(t *Task) func(addr uintptr, len int) (string, error) {
	return func(addr uintptr, length int) (string, error) {
		return t.CopyInString(hostarch.Addr(addr), length)
	}
}

func WriteStringProvider(t *Task) func(addr uintptr, str string) (int, error) {
	return func(addr uintptr, str string) (int, error) {
		bytes := []byte(str)
		return t.CopyOutBytes(hostarch.Addr(addr), bytes)
	}
}

<<<<<<< HEAD
func MmapsGetterProvider(t *Task) func() string {
	return func() string {
		return t.image.MemoryManager.String()
=======
func ArgvGetterProvider(t *Task) func() ([]byte, error) {
	return func() ([]byte, error) {
		mm := t.image.MemoryManager
		argvStart := mm.ArgvStart()
		argvEnd := mm.ArgvEnd()
		size := argvEnd - argvStart
		buf := make([]byte, size)
		_, err := ReadBytesHook(t, uintptr(argvStart), buf)
		return buf, err
>>>>>>> c9938487
	}
}<|MERGE_RESOLUTION|>--- conflicted
+++ resolved
@@ -37,11 +37,12 @@
 	}
 }
 
-<<<<<<< HEAD
 func MmapsGetterProvider(t *Task) func() string {
 	return func() string {
 		return t.image.MemoryManager.String()
-=======
+  }
+}
+
 func ArgvGetterProvider(t *Task) func() ([]byte, error) {
 	return func() ([]byte, error) {
 		mm := t.image.MemoryManager
@@ -51,6 +52,5 @@
 		buf := make([]byte, size)
 		_, err := ReadBytesHook(t, uintptr(argvStart), buf)
 		return buf, err
->>>>>>> c9938487
 	}
 }