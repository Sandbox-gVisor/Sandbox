package kernel

import (
<<<<<<< HEAD
	json2 "encoding/json"
	"errors"
	"gvisor.dev/gvisor/pkg/hostarch"
	"gvisor.dev/gvisor/pkg/sentry/vfs"
	"strconv"
=======
	"fmt"
	"github.com/dop251/goja"
	"gvisor.dev/gvisor/pkg/hostarch"
	util "gvisor.dev/gvisor/pkg/sentry/kernel/callbacks"
	"strconv"
	"strings"
>>>>>>> 81351f02
)

func ReadBytes(t *Task, addr uintptr, dst []byte) (int, error) {
	return t.CopyInBytes(hostarch.Addr(addr), dst)
}

func WriteBytes(t *Task, addr uintptr, src []byte) (int, error) {
	return t.CopyOutBytes(hostarch.Addr(addr), src)
}

func ReadString(t *Task, addr uintptr, len int) (string, error) {
	return t.CopyInString(hostarch.Addr(addr), len)
}

func WriteString(t *Task, addr uintptr, str string) (int, error) {
	bytes := []byte(str)
	return t.CopyOutBytes(hostarch.Addr(addr), bytes)
}

// SignalMaskGetter return Task.signalMask
// (signals which delivery is blocked)
func SignalMaskGetter(t *Task) uint64 {
	return t.signalMask.Load()
}

// SigWaitMaskGetter provides functions to return Task.realSignalMask
// (Task will be blocked until one of signals in Task.realSignalMask is pending)
func SigWaitMaskGetter(t *Task) uint64 {
	return uint64(t.realSignalMask)
}

// SavedSignalMaskGetter provides functions to return Task.savedSignalMask
func SavedSignalMaskGetter(t *Task) uint64 {
	return uint64(t.savedSignalMask)
}

// SigactionGetter provides functions to return sigactions in JSON format
func SigactionGetter(t *Task) string {
	actions := t.tg.signalHandlers.actions
	var actionsDesc []string
	for _, sigaction := range actions {
		actionsDesc = append(actionsDesc, sigaction.String())
	}
	return fmt.Sprintf("[%v]", strings.Join(actionsDesc, ",\n"))
}

func GIDGetter(t *Task) uint32 {
	return t.KGID()
}

func UIDGetter(t *Task) uint32 {
	return t.KUID()
}

func PIDGetter(t *Task) int32 {
	return int32(t.PIDNamespace().IDOfTask(t))
}

func EnvvGetter(t *Task) ([]byte, error) {
	mm := t.image.MemoryManager
	envvStart := mm.EnvvStart()
	envvEnd := mm.EnvvEnd()
	size := envvEnd - envvStart
	buf := make([]byte, size)
	_, err := ReadBytes(t, uintptr(envvStart), buf)
	return buf, err
}

func MmapsGetter(t *Task) string {
	return t.image.MemoryManager.String()
}

func ArgvGetter(t *Task) ([]byte, error) {
	mm := t.image.MemoryManager
	argvStart := mm.ArgvStart()
	argvEnd := mm.ArgvEnd()
	size := argvEnd - argvStart
	buf := make([]byte, size)
	_, err := ReadBytes(t, uintptr(argvStart), buf)
	return buf, err
}

func SessionGetter(t *Task) string {
	if t.tg == nil {
		return fmt.Sprintf("{\"error\": \"%v\"}", "thread group is nil")
	}
	pg := t.tg.processGroup
	if pg == nil {
		return fmt.Sprintf("{\"error\": \"%v\"}", "process group is nil")
	}
	var pgids []string
	if pg.session != nil {
		sessionPGs := pg.session.processGroups
		if &sessionPGs != nil {
			for spg := sessionPGs.Front(); spg != nil; spg = spg.Next() {
				pgids = append(pgids, strconv.Itoa(int(spg.id)))
			}
		}
	}
	if pg.session == nil {
		return fmt.Sprintf("{\"error\": \"%v\"}", "session is nil")
	}
	var foregroundGroupId ProcessGroupID
	if t.tg.TTY() == nil {
		t.Debugf("{\"error\": \"%v\"}", "t.tg.TTY() is nil")
		foregroundGroupId = 0
	} else {
		var err error
		foregroundGroupId, err = t.tg.ForegroundProcessGroupID(t.tg.TTY())
		if err != nil {
			t.Debugf("{\"error\": \"%v\"}", err.Error())
		}
	}
	return fmt.Sprintf("{\"sessionId\": %v, \"PGID\": %v, \"foreground\": %v, \"otherPGIDs\": [%v]}", pg.session.id, pg.id, foregroundGroupId, strings.Join(pgids, ", "))
}

// hooks impls

type PrintHook struct {
}

func (ph *PrintHook) description() string {
	return "Prints passed arguments"
}

func (ph *PrintHook) jsName() string {
	return "print"
}

func (ph *PrintHook) createCallBack(_ *Task) HookCallback {
	return func(args ...goja.Value) (_ interface{}, err error) {
		//map в go не завезли?
		strs := make([]string, len(args))
		for i, arg := range args {
			strs[i] = arg.String()
		}
		_, err = fmt.Println(strings.Join(strs, " "))
		return nil, err
	}
}

type WriteBytesHookImpl struct {
}

func (hook *WriteBytesHookImpl) description() string {
	return "Write bytes from provided buffer by provided addr. Always tries to write all bytes from buffer"
}

func (hook *WriteBytesHookImpl) jsName() string {
	return "writeBytes"
}

func (hook *WriteBytesHookImpl) createCallBack(t *Task) HookCallback {
	return func(args ...goja.Value) (interface{}, error) {

		runtime := t.Kernel().GojaRuntime
		if len(args) != 2 {
			return nil, util.ArgsCountMismatchError(2, len(args))
		}

		addr, err := util.ExtractPtrFromValue(runtime.JsVM, args[0])
		if err != nil {
			return nil, err
		}

		var buff []byte
		buff, err = util.ExtractByteBufferFromValue(runtime.JsVM, args[1])
		if err != nil {
			return nil, err
		}

		var count int
		count, err = WriteBytes(t, addr, buff)
		if err != nil {
			return nil, err
		}

		return count, nil
	}
}

type ReadBytesHookImpl struct {
}

func (hook *ReadBytesHookImpl) description() string {
	return "Read bytes to provided buffer by provided addr. Always tries to read len(buffer) bytes"
}

func (hook *ReadBytesHookImpl) jsName() string {
	return "readBytes"
}

func (hook *ReadBytesHookImpl) createCallBack(t *Task) HookCallback {
	return func(args ...goja.Value) (interface{}, error) {

		runtime := t.Kernel().GojaRuntime
		if len(args) != 2 {
			return nil, util.ArgsCountMismatchError(2, len(args))
		}

		addr, err := util.ExtractPtrFromValue(runtime.JsVM, args[0])
		if err != nil {
			return nil, err
		}

		var count int64
		count, err = util.ExtractInt64FromValue(runtime.JsVM, args[1])
		if err != nil {
			return nil, err
		}

		buff := make([]byte, count)
		var countRead int
		countRead, err = ReadBytes(t, addr, buff)
		if err != nil {
			return nil, err
		}

		return buff[:countRead], nil
	}
}

type WriteStringHookImpl struct {
}

func (hook *WriteStringHookImpl) description() string {
	return "Write provided string by provided addr"
}

func (hook *WriteStringHookImpl) jsName() string {
	return "writeString"
}

func (hook *WriteStringHookImpl) createCallBack(t *Task) HookCallback {
	return func(args ...goja.Value) (interface{}, error) {

		runtime := t.Kernel().GojaRuntime
		if len(args) != 2 {
			return nil, util.ArgsCountMismatchError(2, len(args))
		}

		addr, err := util.ExtractPtrFromValue(runtime.JsVM, args[0])
		if err != nil {
			return nil, err
		}

		var str string
		str, err = util.ExtractStringFromValue(runtime.JsVM, args[1])
		if err != nil {
			return nil, err
		}

		var count int
		count, err = WriteString(t, addr, str)
		if err != nil {
			return nil, err
		}

		return count, nil
	}
}

type ReadStringHookImpl struct {
}

func (hook *ReadStringHookImpl) description() string {
	return "Read string by provided addr"
}

func (hook *ReadStringHookImpl) jsName() string {
	return "readString"
}

func (hook *ReadStringHookImpl) createCallBack(t *Task) HookCallback {
	return func(args ...goja.Value) (interface{}, error) {

		runtime := t.Kernel().GojaRuntime
		if len(args) != 2 {
			return nil, util.ArgsCountMismatchError(2, len(args))
		}

		addr, err := util.ExtractPtrFromValue(runtime.JsVM, args[0])
		if err != nil {
			return nil, err
		}

		var count int64
		count, err = util.ExtractInt64FromValue(runtime.JsVM, args[1])
		if err != nil {
			return nil, err
		}

		var ret string
		ret, err = ReadString(t, addr, int(count))
		if err != nil {
			return nil, err
		}

		return ret, nil
	}
}

type EnvvGetterHookImpl struct {
}

func (hook *EnvvGetterHookImpl) description() string {
	return "Provides environment variables of the Task"
}

func (hook *EnvvGetterHookImpl) jsName() string {
	return "getEnvs"
}

func (hook *EnvvGetterHookImpl) createCallBack(t *Task) HookCallback {
	return func(args ...goja.Value) (interface{}, error) {

		if len(args) != 0 {
			return nil, util.ArgsCountMismatchError(0, len(args))
		}

		bytes, err := EnvvGetter(t)
		splitStrings := strings.Split(string(bytes), "\x00")
		if err != nil {
			return nil, err
		}

		return splitStrings, nil
	}
}

type MmapGetterHookImpl struct{}

func (hook *MmapGetterHookImpl) description() string {
	return "Provides mapping info like in procfs"
}

func (hook *MmapGetterHookImpl) jsName() string {
	return "getMmaps"
}

func (hook *MmapGetterHookImpl) createCallBack(t *Task) HookCallback {
	return func(args ...goja.Value) (interface{}, error) {

		if len(args) != 0 {
			return nil, util.ArgsCountMismatchError(0, len(args))
		}

		res := MmapsGetter(t)
		return res, nil
	}
}

type ArgvHookImpl struct{}

func (hook *ArgvHookImpl) description() string {
	return "Provides argv of the Task"
}

func (hook *ArgvHookImpl) jsName() string {
	return "getArgv"
}

func (hook *ArgvHookImpl) createCallBack(t *Task) HookCallback {
	return func(args ...goja.Value) (interface{}, error) {

		if len(args) != 0 {
			return nil, util.ArgsCountMismatchError(0, len(args))
		}

		bytes, err := ArgvGetter(t)
		splitStrings := strings.Split(string(bytes), "\x00")
		if err != nil {
			return nil, err
		}

		return splitStrings, nil
	}
}

type SignalMaskHook struct{}

func (hook *SignalMaskHook) description() string {
	return "Provides signal masks and sigactions of the Task"
}

func (hook *SignalMaskHook) jsName() string {
	return "getSignalInfo"
}

type SignalMaskDto struct {
	SignalMask      int64
	SignalWaitMask  int64
	SavedSignalMask int64
	SigActions      string
}

func (hook *SignalMaskHook) createCallBack(t *Task) HookCallback {
	return func(args ...goja.Value) (interface{}, error) {

		if len(args) != 0 {
			return nil, util.ArgsCountMismatchError(0, len(args))
		}

		dto := SignalMaskDto{
			SignalMask:      int64(SignalMaskGetter(t)),
			SignalWaitMask:  int64(SigWaitMaskGetter(t)),
			SavedSignalMask: int64(SavedSignalMaskGetter(t)),
			SigActions:      SigactionGetter(t),
		}

		return dto, nil
	}
}

type PidHook struct{}

func (hook *PidHook) description() string {
	return "Provides PID, GID, UID and session info of Task"
}

func (hook *PidHook) jsName() string {
	return "getPidInfo"
}

type PidDto struct {
	Pid     int32
	Gid     int32
	Uid     int32
	Session string
}

func (hook *PidHook) createCallBack(t *Task) HookCallback {
	return func(args ...goja.Value) (interface{}, error) {

		if len(args) != 0 {
			return nil, util.ArgsCountMismatchError(0, len(args))
		}

		dto := PidDto{
			Pid:     PIDGetter(t),
			Gid:     int32(GIDGetter(t)),
			Uid:     int32(UIDGetter(t)),
			Session: SessionGetter(t),
		}

		return dto, nil
	}
}

// RegisterHooks register all hooks from this file in provided table
func RegisterHooks(cb *HooksTable) error {
	hooks := []GoHook{
		&PrintHook{},
		&ReadBytesHookImpl{},
		&WriteBytesHookImpl{},
		&ReadStringHookImpl{},
		&WriteStringHookImpl{},
		&EnvvGetterHookImpl{},
		&MmapGetterHookImpl{},
		&ArgvHookImpl{},
		&SignalMaskHook{},
		&PidHook{},
	}

	for _, hook := range hooks {
		err := cb.registerHook(hook)
		if err != nil {
			return err
		}
	}
<<<<<<< HEAD
}

type FDInfo struct {
	Name     string `json:"name"`
	FD       string `json:"fd"`
	Mode     string `json:"mode"`
	Readable bool   `json:"readable"`
	Writable bool   `json:"writable"`
}

// FdsResolver resolves all file descriptors that belong to given task and returns
// path to fd, fd num and fd mask in JSON format
func FdsResolver(t *Task) []byte {
	jsonPrivs := make([]FDInfo, 5)

	fdt := t.fdTable

	fdt.forEach(t, func(fd int32, fdesc *vfs.FileDescription, _ FDFlags) {
		stat, err := fdesc.Stat(t, vfs.StatOptions{})
		if err != nil {
			return
		}

		name := findPath(t, fd)
		num := strconv.FormatInt(int64(fd), 10)
		privMask := parseMask(stat.Mode)

		jsonPrivs = append(jsonPrivs, FDInfo{
			FD:       num,
			Name:     name,
			Mode:     privMask,
			Writable: fdesc.IsWritable(),
			Readable: fdesc.IsReadable(),
		})
	})

	jsonForm, _ := json2.Marshal(jsonPrivs)

	return jsonForm
}

// FdResolver resolves one specific fd for given task and returns
// path to fd, fd num and fd mask in JSON format
func FdResolver(t *Task, fd int32) []byte {
	fdesc, _ := t.fdTable.Get(fd)
	if fdesc == nil {
		return nil
	}
	defer fdesc.DecRef(t)
	stat, err := fdesc.Stat(t, vfs.StatOptions{})
	if err != nil {
		return nil
	}

	name := findPath(t, fd)
	num := strconv.FormatInt(int64(fd), 10)
	privMask := parseMask(stat.Mode)

	jsonPrivs := FDInfo{
		Name:     name,
		FD:       num,
		Mode:     privMask,
		Writable: fdesc.IsWritable(),
		Readable: fdesc.IsReadable(),
	}

	jsonForm, _ := json2.Marshal(jsonPrivs)

	return jsonForm
}

func findPath(t *Task, fd int32) string {
	root := t.FSContext().RootDirectory()
	defer root.DecRef(t)

	vfsobj := root.Mount().Filesystem().VirtualFilesystem()
	file := t.GetFile(fd)
	defer file.DecRef(t)

	name, _ := vfsobj.PathnameInFilesystem(t, file.VirtualDentry())

	return name
}

func parseMask(mask uint16) string {
	perm := ""
	for i := 0; i < 9; i++ {
		if mask&(1<<uint16(i)) != 0 {
			if i%3 == 0 {
				perm += "x"
			} else if i%3 == 1 {
				perm += "w"
			} else {
				perm += "r"
			}
		} else {
			perm += "-"
		}
	}

	perm = reverseString(perm)

	return perm
}

func reverseString(str string) string {
	runes := []rune(str)
	reversed := make([]rune, len(runes))
	for i, j := 0, len(runes)-1; i <= j; i, j = i+1, j-1 {
		reversed[i], reversed[j] = runes[j], runes[i]
	}
	return string(reversed)
=======

	return nil
>>>>>>> 81351f02
}<|MERGE_RESOLUTION|>--- conflicted
+++ resolved
@@ -1,20 +1,17 @@
 package kernel
 
 import (
-<<<<<<< HEAD
 	json2 "encoding/json"
 	"errors"
 	"gvisor.dev/gvisor/pkg/hostarch"
 	"gvisor.dev/gvisor/pkg/sentry/vfs"
 	"strconv"
-=======
 	"fmt"
 	"github.com/dop251/goja"
 	"gvisor.dev/gvisor/pkg/hostarch"
 	util "gvisor.dev/gvisor/pkg/sentry/kernel/callbacks"
 	"strconv"
 	"strings"
->>>>>>> 81351f02
 )
 
 func ReadBytes(t *Task, addr uintptr, dst []byte) (int, error) {
@@ -485,7 +482,8 @@
 			return err
 		}
 	}
-<<<<<<< HEAD
+
+	return nil
 }
 
 type FDInfo struct {
@@ -598,8 +596,4 @@
 		reversed[i], reversed[j] = runes[j], runes[i]
 	}
 	return string(reversed)
-=======
-
-	return nil
->>>>>>> 81351f02
 }