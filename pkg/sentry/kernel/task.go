--- conflicted
+++ resolved
@@ -595,13 +595,6 @@
 	//
 	// The userCounters pointer is exclusive to the task goroutine, but the
 	// userCounters instance must be atomically accessed.
-<<<<<<< HEAD
-	userCounters *userCounters
-
-	vmFlag callbacks.Flag
-
-	taskLocalStorage *goja.Object
-=======
 	userCounters *UserCounters
 
 	// sessionKeyring is a pointer to the task's session keyring, if set.
@@ -609,7 +602,10 @@
 	//
 	// +checklocks:mu
 	sessionKeyring *auth.Key
->>>>>>> 149350e5
+
+	vmFlag callbacks.Flag
+
+	taskLocalStorage *goja.Object
 }
 
 // Task related metrics
