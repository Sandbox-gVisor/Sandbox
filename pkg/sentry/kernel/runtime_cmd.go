package kernel

import (
	"encoding/json"
	"errors"
	"fmt"
	"gvisor.dev/gvisor/pkg/sentry/kernel/callbacks"
	"net"
)

type Command interface {
	name() string

	execute(kernel *Kernel, raw []byte) ([]byte, error)
}

func messageResponse(type_ string, message string) []byte {
	return []byte(fmt.Sprintf("{\"type\": \"%s\", \"message\": \"%s\"}", type_, message))
}

type TypeDto struct {
	Type string `json:"type"`
}

type ChangeSyscallCallbackCommand struct{}

func (c ChangeSyscallCallbackCommand) name() string {
	return "change-callbacks"
}

type ChangeSyscallDto struct {
	Type string `json:"type"`

	CallbackDto []callbacks.CallbackDto `json:"callbacks"`
}

func (c ChangeSyscallCallbackCommand) execute(kernel *Kernel, raw []byte) ([]byte, error) {

	var request ChangeSyscallDto
	err := json.Unmarshal(raw, &request)
	if err != nil {
		return nil, err
	}

	if len(request.CallbackDto) == 0 {
		return nil, errors.New("callbacks list is empty")
	}

	var jsCallbacks []JsCallback
	for _, dto := range request.CallbackDto {
		var cb JsCallback
		err := cb.fromDto(&dto)
		if err != nil {
			return nil, err
		}
		jsCallbacks = append(jsCallbacks, cb)
	}

	kernel.callbackTable.mutexBefore.Lock()
	defer kernel.callbackTable.mutexBefore.Unlock()

	for _, cb := range jsCallbacks {
<<<<<<< HEAD
		err = kernel.callbackTable.registerCallbackBeforeNoLock(cb.sysno, &cb)
=======
		cbCopy := cb // не удалять иначе го сделает дичь
		err = kernel.callbackTable.registerCallbackWithoutLock(cb.sysno, &cbCopy)
>>>>>>> 6f528a99
		if err != nil {
			panic(err)
		}
	}

	return messageResponse("ok", "Все хорошо. Повеситься или повесить ружьё?"), nil
}

func registerCommands(table *map[string]Command) error {
	if table == nil {
		return errors.New("table is null")
	}

	commands := []Command{
		&ChangeSyscallCallbackCommand{},
	}

	for _, command := range commands {
		(*table)[command.name()] = command
	}

	return nil
}

func handleRequest(kernel *Kernel, conn net.Conn) {
	defer func(conn net.Conn) {
		err := conn.Close()
		if err != nil {
			fmt.Println(err)
		}
	}(conn)

	//TODO так делать не круто
	buffer := make([]byte, 1<<15)
	n, err := conn.Read(buffer)
	if err != nil {
		fmt.Println(err)
		return
	}

	var request TypeDto
	var response []byte

	// очень плохо не понятно, исправить вложенность
	err = json.Unmarshal(buffer[:n], &request)
	if err != nil {
		response = messageResponse("error", err.Error())
	} else {
		command, ok := kernel.runtimeCmdTable[request.Type]

		if !ok {
			response = messageResponse("error", "no such command: "+request.Type)
		} else {
			response, err = command.execute(kernel, buffer[:n])
			if err != nil {
				response = messageResponse("error", err.Error())
			}
		}
	}

	for len(response) > 0 {
		n, err = conn.Write(response)
		if err != nil {
			fmt.Println(err)
			return
		}
		response = response[n:]
	}
}<|MERGE_RESOLUTION|>--- conflicted
+++ resolved
@@ -60,18 +60,15 @@
 	defer kernel.callbackTable.mutexBefore.Unlock()
 
 	for _, cb := range jsCallbacks {
-<<<<<<< HEAD
-		err = kernel.callbackTable.registerCallbackBeforeNoLock(cb.sysno, &cb)
-=======
-		cbCopy := cb // не удалять иначе го сделает дичь
-		err = kernel.callbackTable.registerCallbackWithoutLock(cb.sysno, &cbCopy)
->>>>>>> 6f528a99
+		cbCopy := cb // DON'T touch or golang will do trash
+    err = kernel.callbackTable.registerCallbackBeforeNoLock(cb.sysno, &cbCopy)
+
 		if err != nil {
 			panic(err)
 		}
 	}
 
-	return messageResponse("ok", "Все хорошо. Повеситься или повесить ружьё?"), nil
+	return messageResponse("ok", "Everything is OK"), nil
 }
 
 func registerCommands(table *map[string]Command) error {
