--- conflicted
+++ resolved
@@ -158,25 +158,21 @@
 			t.Debugf("GID : %v", strconv.Itoa(int(testGid())))
 		}
 
-<<<<<<< HEAD
-		smask := SignalMaskProvider(t)
-		swmask := SigWaitMaskProvider(t)
-		ssmask := SavedSignalMaskProvider(t)
-
-		acts := SigactionGetterProvider(t)
-
-		t.Debugf("t.signalMask: %v", linux.SignalSet(smask()).String())
-		t.Debugf("t.realSignalMask: %v", linux.SignalSet(swmask()).String())
-		t.Debugf("t.savedSignalMask: %v", linux.SignalSet(ssmask()).String())
-		t.Debugf("sigactions: %v", acts())
-
-=======
-		if testPid, testErr := PIDGetterProvider(t); testErr == nil {
-			t.Debugf("PID : %v", strconv.Itoa(int(testPid())))
-
-		}
+		//smask := SignalMaskProvider(t)
+		//swmask := SigWaitMaskProvider(t)
+		//ssmask := SavedSignalMaskProvider(t)
+
+		//acts := SigactionGetterProvider(t)
+
+		//t.Debugf("t.signalMask: %v", linux.SignalSet(smask()).String())
+		//t.Debugf("t.realSignalMask: %v", linux.SignalSet(swmask()).String())
+		//t.Debugf("t.savedSignalMask: %v", linux.SignalSet(ssmask()).String())
+		//t.Debugf("sigactions: %v", acts())
+
+		//if testPid, testErr := PIDGetterProvider(t); testErr == nil {
+		//	t.Debugf("PID : %v", strconv.Itoa(int(testPid())))
+		//}
     
->>>>>>> f29c5ab7
 		/*if sysno == 1 {
 			testFunc := WriteStringHook(t)
 			testFunc(args[1].Value, "Hehe")
