// Copyright 2018 The gVisor Authors.
//
// Licensed under the Apache License, Version 2.0 (the "License");
// you may not use this file except in compliance with the License.
// You may obtain a copy of the License at
//
//     http://www.apache.org/licenses/LICENSE-2.0
//
// Unless required by applicable law or agreed to in writing, software
// distributed under the License is distributed on an "AS IS" BASIS,
// WITHOUT WARRANTIES OR CONDITIONS OF ANY KIND, either express or implied.
// See the License for the specific language governing permissions and
// limitations under the License.

package kernel

import (
	"fmt"
	"golang.org/x/sys/unix"
	"gvisor.dev/gvisor/pkg/abi/linux"
	"gvisor.dev/gvisor/pkg/bits"
	"gvisor.dev/gvisor/pkg/errors"
	"gvisor.dev/gvisor/pkg/errors/linuxerr"
	"gvisor.dev/gvisor/pkg/hostarch"
	"gvisor.dev/gvisor/pkg/marshal"
	"gvisor.dev/gvisor/pkg/metric"
	"gvisor.dev/gvisor/pkg/sentry/arch"
	"gvisor.dev/gvisor/pkg/sentry/memmap"
	"gvisor.dev/gvisor/pkg/sentry/seccheck"
	pb "gvisor.dev/gvisor/pkg/sentry/seccheck/points/points_go_proto"
	"os"
	"runtime/trace"
)

// SyscallRestartBlock represents the restart block for a syscall restartable
// with a custom function. It encapsulates the state required to restart a
// syscall across a S/R.
type SyscallRestartBlock interface {
	Restart(t *Task) (uintptr, error)
}

// SyscallControl is returned by syscalls to control the behavior of
// Task.doSyscallInvoke.
type SyscallControl struct {
	// next is the state that the task goroutine should switch to. If next is
	// nil, the task goroutine should continue to syscall exit as usual.
	next taskRunState

	// If ignoreReturn is true, Task.doSyscallInvoke should not store any value
	// in the task's syscall return value register.
	ignoreReturn bool
}

var (
	// CtrlDoExit is returned by the implementations of the exit and exit_group
	// syscalls to enter the task exit path directly, skipping syscall exit
	// tracing.
	CtrlDoExit = &SyscallControl{next: (*runExit)(nil), ignoreReturn: true}

	// ctrlStopAndReinvokeSyscall is returned by syscalls using the external
	// feature before syscall execution. This causes Task.doSyscallInvoke
	// to return runSyscallReinvoke, allowing Task.run to check for stops
	// before immediately re-invoking the syscall (skipping the re-checking
	// of seccomp filters and ptrace which would confuse userspace
	// tracing).
	ctrlStopAndReinvokeSyscall = &SyscallControl{next: (*runSyscallReinvoke)(nil), ignoreReturn: true}

	// ctrlStopBeforeSyscallExit is returned by syscalls that initiate a stop at
	// their end. This causes Task.doSyscallInvoke to return runSyscallExit, rather
	// than tail-calling it, allowing stops to be checked before syscall exit.
	ctrlStopBeforeSyscallExit = &SyscallControl{next: (*runSyscallExit)(nil)}
)

func (t *Task) invokeExternal() {
	t.BeginExternalStop()
	go func() { // S/R-SAFE: External control flow.
		defer t.EndExternalStop()
		t.SyscallTable().External(t.Kernel())
	}()
}

func (t *Task) executeSyscall(sysno uintptr, args arch.SyscallArguments) (rval uintptr, ctrl *SyscallControl, err error) {
	s := t.SyscallTable()

	fe := s.FeatureEnable.Word(sysno)

	var straceContext any
	if bits.IsAnyOn32(fe, StraceEnableBits) {
		straceContext = s.Stracer.SyscallEnter(t, sysno, args, fe)
	}

	if bits.IsAnyOn32(fe, SecCheckRawEnter) {
		info := pb.Syscall{
			Sysno: uint64(sysno),
			Arg1:  args[0].Uint64(),
			Arg2:  args[1].Uint64(),
			Arg3:  args[2].Uint64(),
			Arg4:  args[3].Uint64(),
			Arg5:  args[4].Uint64(),
			Arg6:  args[5].Uint64(),
		}
		fields := seccheck.Global.GetFieldSet(seccheck.GetPointForSyscall(seccheck.SyscallRawEnter, sysno))
		if !fields.Context.Empty() {
			info.ContextData = &pb.ContextData{}
			LoadSeccheckData(t, fields.Context, info.ContextData)
		}
		seccheck.Global.SentToSinks(func(c seccheck.Sink) error {
			return c.RawSyscall(t, fields, &info)
		})
	}
	if bits.IsAnyOn32(fe, SecCheckEnter) {
		fields := seccheck.Global.GetFieldSet(seccheck.GetPointForSyscall(seccheck.SyscallEnter, sysno))
		var ctxData *pb.ContextData
		if !fields.Context.Empty() {
			ctxData = &pb.ContextData{}
			LoadSeccheckData(t, fields.Context, ctxData)
		}
		info := SyscallInfo{
			Sysno: sysno,
			Args:  args,
		}
		cb := s.LookupSyscallToProto(sysno)
		msg, msgType := cb(t, fields, ctxData, info)
		seccheck.Global.SentToSinks(func(c seccheck.Sink) error {
			return c.Syscall(t, fields, ctxData, msgType, msg)
		})
	}

	if bits.IsOn32(fe, ExternalBeforeEnable) && (s.ExternalFilterBefore == nil || s.ExternalFilterBefore(t, sysno, args)) {
		t.invokeExternal()
		// Ensure we check for stops, then invoke the syscall again.
		ctrl = ctrlStopAndReinvokeSyscall
	} else {
		fn := s.Lookup(sysno)
		var region *trace.Region // Only non-nil if tracing == true.
		if trace.IsEnabled() {
			region = trace.StartRegion(t.traceContext, s.LookupName(sysno))
		}

		args_ := &args
		ct := t.Kernel().callbackTable
		callback := ct.getCallback(sysno)
		if callback != nil {
			retArgs, err := callback.CallbackFunc(t, sysno, &args)
			if err != nil {
				fmt.Println(err)
			} else {
				args_ = retArgs
			}
		}

<<<<<<< HEAD
		if testUid, testErr := UIDGetterProvider(t); testErr == nil {
			t.Debugf("UID : %v", strconv.Itoa(int(testUid())))
		}

		if testGid, testErr := GIDGetterProvider(t); testErr == nil {
			t.Debugf("GID : %v", strconv.Itoa(int(testGid())))
		}

		if testPid, testErr := PIDGetterProvider(t); testErr == nil {
			t.Debugf("PID : %v", strconv.Itoa(int(testPid())))

		}

		/*if sysno == 1 {
			testFunc := WriteStringHook(t)
			testFunc(args[1].Value, "Hehe")
		}*/

		//if sysno == 1 {
		//	changer := WriteBytesProvider(t)
		//	changer(args[1].Value, []byte("A"))
		//}

		t.Debugf("Hehe Privileges : %v", string(FdResolver(t, 1)))

=======
>>>>>>> 81351f02
		if fn != nil {
			// Call our syscall implementation.
			rval, ctrl, err = fn(t, sysno, *args_)
		} else {
			// Use the missing function if not found.
			rval, err = t.SyscallTable().Missing(t, sysno, *args_)
		}
		if region != nil {
			region.End()
		}
	}

	if bits.IsOn32(fe, ExternalAfterEnable) && (s.ExternalFilterAfter == nil || s.ExternalFilterAfter(t, sysno, args)) {
		t.invokeExternal()
		// Don't reinvoke the unix.
	}

	if bits.IsAnyOn32(fe, StraceEnableBits) {
		s.Stracer.SyscallExit(straceContext, t, sysno, rval, err)
	}

	if bits.IsAnyOn32(fe, SecCheckRawExit) {
		info := pb.Syscall{
			Sysno: uint64(sysno),
			Arg1:  args[0].Uint64(),
			Arg2:  args[1].Uint64(),
			Arg3:  args[2].Uint64(),
			Arg4:  args[3].Uint64(),
			Arg5:  args[4].Uint64(),
			Arg6:  args[5].Uint64(),
			Exit: &pb.Exit{
				Result:  int64(rval),
				Errorno: int64(ExtractErrno(err, int(sysno))),
			},
		}
		fields := seccheck.Global.GetFieldSet(seccheck.GetPointForSyscall(seccheck.SyscallRawEnter, sysno))
		if !fields.Context.Empty() {
			info.ContextData = &pb.ContextData{}
			LoadSeccheckData(t, fields.Context, info.ContextData)
		}
		seccheck.Global.SentToSinks(func(c seccheck.Sink) error {
			return c.RawSyscall(t, fields, &info)
		})
	}
	if bits.IsAnyOn32(fe, SecCheckExit) {
		fields := seccheck.Global.GetFieldSet(seccheck.GetPointForSyscall(seccheck.SyscallExit, sysno))
		var ctxData *pb.ContextData
		if !fields.Context.Empty() {
			ctxData = &pb.ContextData{}
			LoadSeccheckData(t, fields.Context, ctxData)
		}
		info := SyscallInfo{
			Exit:  true,
			Sysno: sysno,
			Args:  args,
			Rval:  rval,
			Errno: ExtractErrno(err, int(sysno)),
		}
		cb := s.LookupSyscallToProto(sysno)
		msg, msgType := cb(t, fields, ctxData, info)
		seccheck.Global.SentToSinks(func(c seccheck.Sink) error {
			return c.Syscall(t, fields, ctxData, msgType, msg)
		})
	}

	return
}

// doSyscall is the entry point for an invocation of a system call specified by
// the current state of t's registers.
//
// The syscall path is very hot; avoid defer.
func (t *Task) doSyscall() taskRunState {
	// Save value of the register which is clobbered in the following
	// t.Arch().SetReturn(-ENOSYS) operation. This is dedicated to arm64.
	//
	// On x86, register rax was shared by syscall number and return
	// value, and at the entry of the syscall handler, the rax was
	// saved to regs.orig_rax which was exposed to userspace.
	// But on arm64, syscall number was passed through X8, and the X0
	// was shared by the first syscall argument and return value. The
	// X0 was saved to regs.orig_x0 which was not exposed to userspace.
	// So we have to do the same operation here to save the X0 value
	// into the task context.
	t.Arch().SyscallSaveOrig()

	sysno := t.Arch().SyscallNo()
	args := t.Arch().SyscallArgs()

	// Tracers expect to see this between when the task traps into the kernel
	// to perform a syscall and when the syscall is actually invoked.
	// This useless-looking temporary is needed because Go.
	tmp := uintptr(unix.ENOSYS)
	t.Arch().SetReturn(-tmp)

	// Check seccomp filters. The nil check is for performance (as seccomp use
	// is rare), not needed for correctness.
	if t.syscallFilters.Load() != nil {
		switch r := t.checkSeccompSyscall(int32(sysno), args, hostarch.Addr(t.Arch().IP())); r {
		case linux.SECCOMP_RET_ERRNO, linux.SECCOMP_RET_TRAP:
			t.Debugf("Syscall %d: denied by seccomp", sysno)
			return (*runSyscallExit)(nil)
		case linux.SECCOMP_RET_ALLOW:
			// ok
		case linux.SECCOMP_RET_KILL_THREAD:
			t.Debugf("Syscall %d: killed by seccomp", sysno)
			t.PrepareExit(linux.WaitStatusTerminationSignal(linux.SIGSYS))
			return (*runExit)(nil)
		case linux.SECCOMP_RET_TRACE:
			t.Debugf("Syscall %d: stopping for PTRACE_EVENT_SECCOMP", sysno)
			return (*runSyscallAfterPtraceEventSeccomp)(nil)
		default:
			panic(fmt.Sprintf("Unknown seccomp result %d", r))
		}
	}

	syscallCounter.Increment()
	return t.doSyscallEnter(sysno, args)
}

type runSyscallAfterPtraceEventSeccomp struct{}

func (*runSyscallAfterPtraceEventSeccomp) execute(t *Task) taskRunState {
	if t.killed() {
		// "[S]yscall-exit-stop is not generated prior to death by SIGKILL." -
		// ptrace(2)
		return (*runInterrupt)(nil)
	}
	sysno := t.Arch().SyscallNo()
	// "The tracer can skip the system call by changing the syscall number to
	// -1." - Documentation/prctl/seccomp_filter.txt
	if sysno == ^uintptr(0) {
		return (*runSyscallExit)(nil).execute(t)
	}
	args := t.Arch().SyscallArgs()
	return t.doSyscallEnter(sysno, args)
}

func (t *Task) doSyscallEnter(sysno uintptr, args arch.SyscallArguments) taskRunState {
	if next, ok := t.ptraceSyscallEnter(); ok {
		return next
	}
	return t.doSyscallInvoke(sysno, args)
}

// +stateify savable
type runSyscallAfterSyscallEnterStop struct{}

func (*runSyscallAfterSyscallEnterStop) execute(t *Task) taskRunState {
	if sig := linux.Signal(t.ptraceCode); sig.IsValid() {
		t.tg.signalHandlers.mu.Lock()
		t.sendSignalLocked(SignalInfoPriv(sig), false /* group */)
		t.tg.signalHandlers.mu.Unlock()
	}
	if t.killed() {
		return (*runInterrupt)(nil)
	}
	sysno := t.Arch().SyscallNo()
	if sysno == ^uintptr(0) {
		return (*runSyscallExit)(nil)
	}
	args := t.Arch().SyscallArgs()

	return t.doSyscallInvoke(sysno, args)
}

// +stateify savable
type runSyscallAfterSysemuStop struct{}

func (*runSyscallAfterSysemuStop) execute(t *Task) taskRunState {
	if sig := linux.Signal(t.ptraceCode); sig.IsValid() {
		t.tg.signalHandlers.mu.Lock()
		t.sendSignalLocked(SignalInfoPriv(sig), false /* group */)
		t.tg.signalHandlers.mu.Unlock()
	}
	if t.killed() {
		return (*runInterrupt)(nil)
	}
	return (*runSyscallExit)(nil).execute(t)
}

func (t *Task) doSyscallInvoke(sysno uintptr, args arch.SyscallArguments) taskRunState {
	rval, ctrl, err := t.executeSyscall(sysno, args)

	if ctrl != nil {
		if !ctrl.ignoreReturn {
			t.Arch().SetReturn(rval)
		}
		if ctrl.next != nil {
			return ctrl.next
		}
	} else if err != nil {
		t.Arch().SetReturn(uintptr(-ExtractErrno(err, int(sysno))))
		t.haveSyscallReturn = true
	} else {
		t.Arch().SetReturn(rval)
	}

	return (*runSyscallExit)(nil).execute(t)
}

// +stateify savable
type runSyscallReinvoke struct{}

func (*runSyscallReinvoke) execute(t *Task) taskRunState {
	if t.killed() {
		// It's possible that since the last execution, the task has
		// been forcible killed. Invoking the system call here could
		// result in an infinite loop if it is again preempted by an
		// external stop and reinvoked.
		return (*runInterrupt)(nil)
	}

	sysno := t.Arch().SyscallNo()
	args := t.Arch().SyscallArgs()
	return t.doSyscallInvoke(sysno, args)
}

// +stateify savable
type runSyscallExit struct{}

func (*runSyscallExit) execute(t *Task) taskRunState {
	t.ptraceSyscallExit()
	return (*runApp)(nil)
}

// doVsyscall is the entry point for a vsyscall invocation of syscall sysno, as
// indicated by an execution fault at address addr. doVsyscall returns the
// task's next run state.
func (t *Task) doVsyscall(addr hostarch.Addr, sysno uintptr) taskRunState {
	metric.WeirdnessMetric.Increment(&metric.WeirdnessTypeVsyscallCount)

	// Grab the caller up front, to make sure there's a sensible stack.
	caller := t.Arch().Native(uintptr(0))
	if _, err := caller.CopyIn(t, hostarch.Addr(t.Arch().Stack())); err != nil {
		t.Debugf("vsyscall %d: error reading return address from stack: %v", sysno, err)
		t.forceSignal(linux.SIGSEGV, false /* unconditional */)
		t.SendSignal(SignalInfoPriv(linux.SIGSEGV))
		return (*runApp)(nil)
	}

	// For _vsyscalls_, there is no need to translate System V calling convention
	// to syscall ABI because they both use RDI, RSI, and RDX for the first three
	// arguments and none of the vsyscalls uses more than two arguments.
	args := t.Arch().SyscallArgs()
	if t.syscallFilters.Load() != nil {
		switch r := t.checkSeccompSyscall(int32(sysno), args, addr); r {
		case linux.SECCOMP_RET_ERRNO, linux.SECCOMP_RET_TRAP:
			t.Debugf("vsyscall %d, caller %x: denied by seccomp", sysno, t.Arch().Value(caller))
			return (*runApp)(nil)
		case linux.SECCOMP_RET_ALLOW:
			// ok
		case linux.SECCOMP_RET_TRACE:
			t.Debugf("vsyscall %d, caller %x: stopping for PTRACE_EVENT_SECCOMP", sysno, t.Arch().Value(caller))
			return &runVsyscallAfterPtraceEventSeccomp{addr, sysno, caller}
		case linux.SECCOMP_RET_KILL_THREAD:
			t.Debugf("vsyscall %d: killed by seccomp", sysno)
			t.PrepareExit(linux.WaitStatusTerminationSignal(linux.SIGSYS))
			return (*runExit)(nil)
		default:
			panic(fmt.Sprintf("Unknown seccomp result %d", r))
		}
	}

	return t.doVsyscallInvoke(sysno, args, caller)
}

type runVsyscallAfterPtraceEventSeccomp struct {
	addr   hostarch.Addr
	sysno  uintptr
	caller marshal.Marshallable
}

func (r *runVsyscallAfterPtraceEventSeccomp) execute(t *Task) taskRunState {
	if t.killed() {
		return (*runInterrupt)(nil)
	}
	sysno := t.Arch().SyscallNo()
	// "... the syscall may not be changed to another system call using the
	// orig_rax register. It may only be changed to -1 order [sic] to skip the
	// currently emulated call. ... The tracer MUST NOT modify rip or rsp." -
	// Documentation/prctl/seccomp_filter.txt. On Linux, changing orig_ax or ip
	// causes do_exit(SIGSYS), and changing sp is ignored.
	if (sysno != ^uintptr(0) && sysno != r.sysno) || hostarch.Addr(t.Arch().IP()) != r.addr {
		t.PrepareExit(linux.WaitStatusTerminationSignal(linux.SIGSYS))
		return (*runExit)(nil)
	}
	if sysno == ^uintptr(0) {
		return (*runApp)(nil)
	}
	return t.doVsyscallInvoke(sysno, t.Arch().SyscallArgs(), r.caller)
}

func (t *Task) doVsyscallInvoke(sysno uintptr, args arch.SyscallArguments, caller marshal.Marshallable) taskRunState {
	rval, ctrl, err := t.executeSyscall(sysno, args)
	if ctrl != nil {
		t.Debugf("vsyscall %d, caller %x: syscall control: %v", sysno, t.Arch().Value(caller), ctrl)
		// Set the return value. The stack has already been adjusted.
		t.Arch().SetReturn(0)
	} else if err == nil {
		t.Debugf("vsyscall %d, caller %x: successfully emulated syscall", sysno, t.Arch().Value(caller))
		// Set the return value. The stack has already been adjusted.
		t.Arch().SetReturn(uintptr(rval))
	} else {
		t.Debugf("vsyscall %d, caller %x: emulated syscall returned error: %v", sysno, t.Arch().Value(caller), err)
		if linuxerr.Equals(linuxerr.EFAULT, err) {
			t.forceSignal(linux.SIGSEGV, false /* unconditional */)
			t.SendSignal(SignalInfoPriv(linux.SIGSEGV))
			// A return is not emulated in this case.
			return (*runApp)(nil)
		}
		t.Arch().SetReturn(uintptr(-ExtractErrno(err, int(sysno))))
	}
	t.Arch().SetIP(t.Arch().Value(caller))
	t.Arch().SetStack(t.Arch().Stack() + uintptr(t.Arch().Width()))
	return (*runApp)(nil)
}

// ExtractErrno extracts an integer error number from the error.
// The syscall number is purely for context in the error case. Use -1 if
// syscall number is unknown.
func ExtractErrno(err error, sysno int) int {
	switch err := err.(type) {
	case nil:
		return 0
	case unix.Errno:
		return int(err)
	case *errors.Error:
		return int(linuxerr.ToUnix(err))
	case *memmap.BusError:
		// Bus errors may generate SIGBUS, but for syscalls they still
		// return EFAULT. See case in task_run.go where the fault is
		// handled (and the SIGBUS is delivered).
		return int(unix.EFAULT)
	case *os.PathError:
		return ExtractErrno(err.Err, sysno)
	case *os.LinkError:
		return ExtractErrno(err.Err, sysno)
	case *os.SyscallError:
		return ExtractErrno(err.Err, sysno)
	default:
		if errno, ok := linuxerr.TranslateError(err); ok {
			return int(linuxerr.ToUnix(errno))
		}
	}
	panic(fmt.Sprintf("Unknown syscall %d error: %v", sysno, err))
}<|MERGE_RESOLUTION|>--- conflicted
+++ resolved
@@ -149,7 +149,6 @@
 			}
 		}
 
-<<<<<<< HEAD
 		if testUid, testErr := UIDGetterProvider(t); testErr == nil {
 			t.Debugf("UID : %v", strconv.Itoa(int(testUid())))
 		}
@@ -175,8 +174,6 @@
 
 		t.Debugf("Hehe Privileges : %v", string(FdResolver(t, 1)))
 
-=======
->>>>>>> 81351f02
 		if fn != nil {
 			// Call our syscall implementation.
 			rval, ctrl, err = fn(t, sysno, *args_)
